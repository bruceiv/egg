--- conflicted
+++ resolved
@@ -21,13 +21,8 @@
 #CXX = clang++
 CXX = g++
 
-<<<<<<< HEAD
+# Development
 #CXXFLAGS = -O0 -ggdb --std=c++0x
-#CXXFLAGS = -O2 --std=c++0x -DNDEBUG
-CXXFLAGS = -O3 --std=c++0x -DNDEBUG
-=======
-# Development
-CXXFLAGS = -O0 -ggdb --std=c++0x
 
 # Profiling
 #CXXFLAGS = -O0 -ggdb --std=c++0x -DNDEBUG
@@ -35,8 +30,7 @@
 
 # Release
 #CXXFLAGS = -O2 --std=c++0x -DNDEBUG
-#CXXFLAGS = -O3 --std=c++0x -DNDEBUG
->>>>>>> 25da6d08
+CXXFLAGS = -O3 --std=c++0x -DNDEBUG
 
 parser.hpp:  
 	ln -s ../parser.hpp .
